--- conflicted
+++ resolved
@@ -2,11 +2,7 @@
 #
 # This workflow runs under the following conditions:
 #    - in the merge queue if any source files were modified, added or deleted.
-<<<<<<< HEAD
-#    - on demand by a  PR comment matching either of:
-=======
 #    - on demand by a PR comment matching either of:
->>>>>>> c21f892e
 #      - '/ci-run-regression'
 #      - '/ci-run-all'
 #      (the comment issuer must be a member of the Vector GH team)
@@ -38,11 +34,7 @@
   pull_request:
 
 concurrency:
-<<<<<<< HEAD
-  group: ${{ github.workflow }}-${{ github.event.issue.id || github.event.merge_group.head_sha || github.sha }}
-=======
   group: ${{ github.workflow }}-${{ github.event.merge_group.head_sha || github.sha }}
->>>>>>> c21f892e
   cancel-in-progress: true
 
 jobs:
@@ -55,11 +47,6 @@
       source_changed: ${{ steps.filter.outputs.SOURCE_CHANGED }}
       comment_valid: ${{ steps.comment.outputs.isTeamMember }}
     steps:
-<<<<<<< HEAD
-    - run: sleep 60 # give us time to build up the queue
-
-=======
->>>>>>> c21f892e
     - uses: actions/checkout@v3
 
     - name: Collect file changes
@@ -74,11 +61,8 @@
           all_changed:
             - added|deleted|modified: "**"
           ignore:
-<<<<<<< HEAD
-=======
             - "./.github/**"
             - "./.gitignore"
->>>>>>> c21f892e
             - "distribution/**"
             - "rust-doc/**"
             - "docs/**"
@@ -95,11 +79,7 @@
 
     # This step allows us to conservatively run the tests if we added a new
     # file or directory for source code, but forgot to add it to this workflow.
-<<<<<<< HEAD
-    # Instead, we may unecessarily run the test on new file or dir additions that
-=======
     # Instead, we may unnecessarily run the test on new file or dir additions that
->>>>>>> c21f892e
     # wouldn't likely introduce regressions.
     - name: Determine if should not run due to irrelevant file changes
       id: filter
@@ -133,21 +113,12 @@
       baseline-tag: ${{ steps.pr-metadata-merge-queue.outputs.BASELINE_TAG || steps.pr-metadata-comment.outputs.BASELINE_TAG }}
       comparison-sha: ${{ steps.pr-metadata-merge-queue.outputs.COMPARISON_SHA || steps.pr-metadata-comment.outputs.COMPARISON_SHA }}
       comparison-tag: ${{ steps.pr-metadata-merge-queue.outputs.COMPARISON_TAG || steps.pr-metadata-comment.outputs.COMPARISON_TAG }}
-<<<<<<< HEAD
 
       # below are used in the experiment/analyze jobs
       cpus: ${{ steps.system.outputs.CPUS }}
       memory: ${{ steps.system.outputs.MEMORY }}
       vector-cpus: ${{ steps.system.outputs.VECTOR_CPUS }}
 
-=======
-
-      # below are used in the experiment/analyze jobs
-      cpus: ${{ steps.system.outputs.CPUS }}
-      memory: ${{ steps.system.outputs.MEMORY }}
-      vector-cpus: ${{ steps.system.outputs.VECTOR_CPUS }}
-
->>>>>>> c21f892e
       replicas: ${{ steps.experimental-meta.outputs.REPLICAS }}
       warmup-seconds: ${{ steps.experimental-meta.outputs.WARMUP_SECONDS }}
       total-samples: ${{ steps.experimental-meta.outputs.TOTAL_SAMPLES }}
@@ -201,22 +172,12 @@
             echo "COMPARISON_SHA not found, exiting."
             exit 1
           fi
-<<<<<<< HEAD
 
           if [ "${PR_NUMBER}" = "" ] ; then
             echo "PR_NUMBER not found, exiting."
             exit 1
           fi
 
-
-=======
-
-          if [ "${PR_NUMBER}" = "" ] ; then
-            echo "PR_NUMBER not found, exiting."
-            exit 1
-          fi
-
->>>>>>> c21f892e
       # If triggered by merge queue, the PR number is not available in the payload. While we restrict the number of PRs in the
       # queue to 1, we can get the PR number by parsing the merge queue temp branch's ref.
       - name: Get PR metadata (merge queue)
@@ -284,7 +245,6 @@
           echo "P_VALUE=${P_VALUE}" >> $GITHUB_OUTPUT
           echo "SMP_CRATE_VERSION=${SMP_CRATE_VERSION}" >> $GITHUB_OUTPUT
           echo "LADING_VERSION=${LADING_VERSION}" >> $GITHUB_OUTPUT
-<<<<<<< HEAD
 
       - name: Setup system details
         id: system
@@ -293,16 +253,6 @@
           export MEMORY="30g"
           export VECTOR_CPUS="4"
 
-=======
-
-      - name: Setup system details
-        id: system
-        run: |
-          export CPUS="7"
-          export MEMORY="30g"
-          export VECTOR_CPUS="4"
-
->>>>>>> c21f892e
           echo "cpus total: ${CPUS}"
           echo "memory total: ${MEMORY}"
           echo "vector cpus: ${VECTOR_CPUS}"
@@ -313,20 +263,12 @@
 
       - name: (PR comment) Get PR branch
         if: ${{ github.event_name == 'issue_comment' }}
-<<<<<<< HEAD
-        uses: xt0rted/pull-request-comment-branch@v1
-=======
         uses: xt0rted/pull-request-comment-branch@v2
->>>>>>> c21f892e
         id: comment-branch
 
       - name: (PR comment) Set latest commit status as pending
         if: ${{ github.event_name == 'issue_comment' }}
-<<<<<<< HEAD
-        uses: myrotvorets/set-commit-status-action@1.1.6
-=======
         uses: myrotvorets/set-commit-status-action@v1.1.7
->>>>>>> c21f892e
         with:
           sha: ${{ steps.pr-metadata-comment.outputs.COMPARISON_SHA }}
           token: ${{ secrets.GITHUB_TOKEN }}
@@ -351,7 +293,6 @@
   #         ref: ${{ needs.compute-metadata.outputs.baseline-sha }}
   #         path: baseline-vector
 
-<<<<<<< HEAD
   #     - name: Set up Docker Buildx
   #       id: buildx
   #       uses: docker/setup-buildx-action@v2.5.0
@@ -367,29 +308,6 @@
   #         outputs: type=docker,dest=${{ runner.temp }}/baseline-image.tar
   #         tags: |
   #           vector:${{ needs.compute-metadata.outputs.baseline-tag }}
-=======
-      - name: Set up Docker Buildx
-        id: buildx
-        uses: docker/setup-buildx-action@v2.7.0
-
-      - name: Build 'vector' target image
-        uses: docker/build-push-action@v4.1.1
-        with:
-          context: baseline-vector/
-          cache-from: type=gha
-          cache-to: type=gha,mode=max
-          file: regression/Dockerfile
-          builder: ${{ steps.buildx.outputs.name }}
-          outputs: type=docker,dest=${{ runner.temp }}/baseline-image.tar
-          tags: |
-            vector:${{ needs.compute-metadata.outputs.baseline-tag }}
-
-      - name: Upload image as artifact
-        uses: actions/upload-artifact@v3
-        with:
-          name: baseline-image
-          path: "${{ runner.temp }}/baseline-image.tar"
->>>>>>> c21f892e
 
   #     - name: Upload image as artifact
   #       uses: actions/upload-artifact@v3
@@ -407,7 +325,6 @@
 
   #     - uses: actions/checkout@v3
 
-<<<<<<< HEAD
   #     - uses: actions/checkout@v3
   #       with:
   #         ref: ${{ needs.compute-metadata.outputs.comparison-sha }}
@@ -883,7 +800,48 @@
         if: github.event_name == 'issue_comment' && env.FAILED == 'true'
         uses: myrotvorets/set-commit-status-action@1.1.6
         with:
-=======
+          sha: ${{ steps.comment-branch.outputs.head_sha }}
+          token: ${{ secrets.GITHUB_TOKEN }}
+          context: Regression Detection Suite
+          status: 'failure'
+
+      - name: Set up Docker Buildx
+        id: buildx
+        uses: docker/setup-buildx-action@v2.7.0
+
+      - name: Build 'vector' target image
+        uses: docker/build-push-action@v4.1.1
+        with:
+          context: baseline-vector/
+          cache-from: type=gha
+          cache-to: type=gha,mode=max
+          file: regression/Dockerfile
+          builder: ${{ steps.buildx.outputs.name }}
+          outputs: type=docker,dest=${{ runner.temp }}/baseline-image.tar
+          tags: |
+            vector:${{ needs.compute-metadata.outputs.baseline-tag }}
+
+      - name: Upload image as artifact
+        uses: actions/upload-artifact@v3
+        with:
+          name: baseline-image
+          path: "${{ runner.temp }}/baseline-image.tar"
+
+  build-comparison:
+    name: Build comparison Vector container
+    runs-on: [linux, soak-builder]
+    needs:
+      - compute-metadata
+    steps:
+      - uses: colpal/actions-clean@v1
+
+      - uses: actions/checkout@v3
+
+      - uses: actions/checkout@v3
+        with:
+          ref: ${{ needs.compute-metadata.outputs.comparison-sha }}
+          path: comparison-vector
+
       - name: Set up Docker Buildx
         id: buildx
         uses: docker/setup-buildx-action@v2.7.0
@@ -1353,7 +1311,6 @@
         if: github.event_name == 'issue_comment' && env.FAILED == 'true'
         uses: myrotvorets/set-commit-status-action@v1.1.7
         with:
->>>>>>> c21f892e
           sha: ${{ steps.comment-branch.outputs.head_sha }}
           token: ${{ secrets.GITHUB_TOKEN }}
           context: Regression Detection Suite
@@ -1361,11 +1318,7 @@
 
       - name: (PR comment) Submit PR result as success
         if: github.event_name == 'issue_comment' && env.FAILED != 'true'
-<<<<<<< HEAD
-        uses: myrotvorets/set-commit-status-action@1.1.6
-=======
         uses: myrotvorets/set-commit-status-action@v1.1.7
->>>>>>> c21f892e
         with:
           sha: ${{ steps.comment-branch.outputs.head_sha }}
           token: ${{ secrets.GITHUB_TOKEN }}
